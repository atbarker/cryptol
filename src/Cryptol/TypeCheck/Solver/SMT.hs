-- |
-- Module      :  $Header$
-- Copyright   :  (c) 2013-2016 Galois, Inc.
-- License     :  BSD3
-- Maintainer  :  cryptol@galois.com
-- Stability   :  provisional
-- Portability :  portable
{-# LANGUAGE Safe #-}
{-# LANGUAGE RecordWildCards #-}
{-# LANGUAGE FlexibleContexts #-}
{-# Language FlexibleInstances #-}
{-# LANGUAGE PatternGuards #-}
{-# LANGUAGE TypeSynonymInstances #-}

module Cryptol.TypeCheck.Solver.SMT
  ( -- * Setup
    Solver
  , withSolver

    -- * Debugging
  , debugBlock
  , debugLog

    -- * Proving stuff
  , proveImp
  , checkUnsolvable
  , tryGetModel
  ) where

import           SimpleSMT (SExpr)
import qualified SimpleSMT as SMT
import           Data.Map ( Map )
import qualified Data.Map as Map
import qualified Data.Set as Set
import           Data.Maybe(catMaybes)
import           Data.List(partition)
import           Control.Monad(msum,zipWithM)
import           Data.Char(isSpace)
import           Text.Read(readMaybe)
import qualified System.IO.Strict as StrictIO
import           System.FilePath((</>))
import           System.Directory(doesFileExist)

import Cryptol.Prelude(cryptolTcContents)
import Cryptol.TypeCheck.Type
import Cryptol.TypeCheck.InferTypes
import Cryptol.TypeCheck.TypePat hiding ((~>),(~~>))
import Cryptol.TypeCheck.Subst(Subst, emptySubst, listSubst)
import Cryptol.Utils.Panic
import Cryptol.Utils.PP -- ( Doc )



-- | An SMT solver packed with a logger for debugging.
data Solver = Solver
  { solver    :: SMT.Solver
    -- ^ The actual solver

  , logger    :: SMT.Logger
    -- ^ For debugging
  }

-- | Execute a computation with a fresh solver instance.
withSolver :: SolverConfig -> (Solver -> IO a) -> IO a
withSolver SolverConfig { .. } k =
  do logger <- if solverVerbose > 0 then SMT.newLogger 0 else return quietLogger

     let smtDbg = if solverVerbose > 1 then Just logger else Nothing
     solver <- SMT.newSolver solverPath solverArgs smtDbg
     _ <- SMT.setOptionMaybe solver ":global-decls" "false"
     -- SMT.setLogic solver "QF_LIA"
     let sol = Solver { .. }
     loadTcPrelude sol solverPreludePath
     a <- k sol
     _ <- SMT.stop solver

     return a

  where
  quietLogger = SMT.Logger { SMT.logMessage = \_ -> return ()
                           , SMT.logLevel   = return 0
                           , SMT.logSetLevel= \_ -> return ()
                           , SMT.logTab     = return ()
                           , SMT.logUntab   = return ()
                           }


-- | Load the definitions used for type checking.
loadTcPrelude :: Solver -> [FilePath] {- ^ Search in this paths -} -> IO ()
loadTcPrelude s [] = loadString s cryptolTcContents
loadTcPrelude s (p : ps) =
  do let file = p </> "CryptolTC.z3"
     yes <- doesFileExist file
     if yes then loadFile s file
            else loadTcPrelude s ps


loadFile :: Solver -> FilePath -> IO ()
loadFile s file = loadString s =<< StrictIO.readFile file

loadString :: Solver -> String -> IO ()
loadString s str = go (dropComments str)
  where
  go txt
    | all isSpace txt = return ()
    | otherwise =
      case SMT.readSExpr txt of
        Just (e,rest) -> SMT.command (solver s) e >> go rest
        Nothing       -> panic "loadFile" [ "Failed to parse SMT file."
                                          , txt
                                          ]

  dropComments = unlines . map dropComment . lines
  dropComment xs = case break (== ';') xs of
                     (as,_:_) -> as
                     _ -> xs




--------------------------------------------------------------------------------
-- Debugging


debugBlock :: Solver -> String -> IO a -> IO a
debugBlock s@Solver { .. } name m =
  do debugLog s name
     SMT.logTab logger
     a <- m
     SMT.logUntab logger
     return a

class DebugLog t where
  debugLog :: Solver -> t -> IO ()

  debugLogList :: Solver -> [t] -> IO ()
  debugLogList s ts = case ts of
                        [] -> debugLog s "(none)"
                        _  -> mapM_ (debugLog s) ts

instance DebugLog Char where
  debugLog s x     = SMT.logMessage (logger s) (show x)
  debugLogList s x = SMT.logMessage (logger s) x

instance DebugLog a => DebugLog [a] where
  debugLog = debugLogList

instance DebugLog a => DebugLog (Maybe a) where
  debugLog s x = case x of
                   Nothing -> debugLog s "(nothing)"
                   Just a  -> debugLog s a

instance DebugLog Doc where
  debugLog s x = debugLog s (show x)

instance DebugLog Type where
  debugLog s x = debugLog s (pp x)

instance DebugLog Goal where
  debugLog s x = debugLog s (goal x)

instance DebugLog Subst where
  debugLog s x = debugLog s (pp x)
--------------------------------------------------------------------------------





-- | Returns goals that were not proved
proveImp :: Solver -> [Prop] -> [Goal] -> IO [Goal]
proveImp sol ps gs0 =
  debugBlock sol "PROVE IMP" $
  do let gs1       = concatMap flatGoal gs0
         (gs,rest) = partition (isNumeric . goal) gs1
         numAsmp   = filter isNumeric (concatMap pSplitAnd ps)
         vs        = Set.toList $ fvs (numAsmp, map goal gs)

     tvs <- debugBlock sol "VARIABLES" $
       do SMT.push (solver sol)
          Map.fromList <$> zipWithM (declareVar sol) [ 0 .. ] vs
     debugBlock sol "ASSUMPTIONS" $
       mapM_ (assume sol tvs) numAsmp
     gs' <- mapM (prove sol tvs) gs
     SMT.pop (solver sol)
     return (catMaybes gs' ++ rest)

-- | Check if the given goals are known to be unsolvable.
checkUnsolvable :: Solver -> [Goal] -> IO Bool
checkUnsolvable sol gs0 =
  debugBlock sol "CHECK UNSOLVABLE" $
  do let ps = filter isNumeric
            $ map goal
            $ concatMap flatGoal gs0
         vs = Set.toList $ fvs ps
     tvs <- debugBlock sol "VARIABLES" $
<<<<<<< HEAD
       do SMT.push s
          mapM_ (debugLog sol) (map show vs)
          Map.fromList <$> zipWithM (declareVar s) [ 0 .. ] vs
=======
       do push sol
          Map.fromList <$> zipWithM (declareVar sol) [ 0 .. ] vs
>>>>>>> 60523d59
     ans <- unsolvable sol tvs ps
     pop sol
     return ans

tryGetModel :: Solver -> [TVar] -> [Prop] -> IO (Maybe Subst)
tryGetModel sol as ps =
  do push sol
     tvs <- Map.fromList <$> zipWithM (declareVar sol) [ 0 .. ] as
     mapM_ (assume sol tvs) ps
     sat <- SMT.check (solver sol)
     su <- case sat of
             SMT.Sat ->
               case as of
                 [] -> return (Just emptySubst)
                 _ -> do res <- SMT.getExprs (solver sol) (Map.elems tvs)
                         let parse x = do e <- Map.lookup x tvs
                                          t <- parseNum =<< lookup e res
                                          return (x, t)
                         return (listSubst <$> mapM parse as)
             _ -> return Nothing
     pop sol
     return su

  where
  parseNum a
    | SMT.Other s <- a
    , SMT.List [con,val,isFin,isErr] <- s
    , SMT.Atom "mk-infnat" <- con
    , SMT.Atom "false"     <- isErr
    , SMT.Atom fin         <- isFin
    , SMT.Atom v           <- val
    , Just n               <- readMaybe v
    = Just (if fin == "false" then tInf else tNum (n :: Integer))

  parseNum _ = Nothing

--------------------------------------------------------------------------------

push :: Solver -> IO ()
push sol = SMT.push (solver sol)

pop :: Solver -> IO ()
pop sol = SMT.pop (solver sol)


declareVar :: Solver -> Int -> TVar -> IO (TVar, SExpr)
declareVar s x v =
  do let name = (if isFreeTV v then "fv" else "kv") ++ show x
     e <- SMT.declare (solver s) name cryInfNat
     SMT.assert (solver s) (SMT.fun "cryVar" [ e ])
     return (v,e)

assume :: Solver -> TVars -> Prop -> IO ()
assume s tvs p = SMT.assert (solver s) (SMT.fun "cryAssume" [ toSMT tvs p ])

prove :: Solver -> TVars -> Goal -> IO (Maybe Goal)
prove sol tvs g =
  debugBlock sol "PROVE" $
  do let s = solver sol
     push sol
     SMT.assert s (SMT.fun "cryProve" [ toSMT tvs (goal g) ])
     res <- SMT.check s
     pop sol
     case res of
       SMT.Unsat -> return Nothing
       _         -> return (Just g)


-- | Check if some numeric goals are known to be unsolvable.
unsolvable :: Solver -> TVars -> [Prop] -> IO Bool
unsolvable sol tvs ps =
  debugBlock sol "UNSOLVABLE" $
  do SMT.push (solver sol)
     mapM_ (assume sol tvs) ps
     res <- SMT.check (solver sol)
     SMT.pop (solver sol)
     case res of
       SMT.Unsat -> return True
       _         -> return False



--------------------------------------------------------------------------------

-- | Split up the 'And' in a goal
flatGoal :: Goal -> [Goal]
flatGoal g = [ g { goal = p } | p <- pSplitAnd (goal g) ]


-- | Assumes no 'And'
isNumeric :: Prop -> Bool
isNumeric ty = matchDefault False $ msum [ is (|=|), is (|>=|), is aFin ]
  where
  is f = f ty >> return True


--------------------------------------------------------------------------------

type TVars = Map TVar SExpr

cryInfNat :: SExpr
cryInfNat = SMT.const "InfNat"


toSMT :: TVars -> Type -> SExpr
toSMT tvs ty = matchDefault (panic "toSMT" [ "Unexpected type", show ty ])
  $ msum $ map (\f -> f tvs ty)
  [ aInf            ~> "cryInf"
  , aNat            ~> "cryNat"

  , aFin            ~> "cryFin"
  , (|=|)           ~> "cryEq"
  , (|>=|)          ~> "cryGeq"
  , aAnd            ~> "cryAnd"
  , aTrue           ~> "cryTrue"

  , anAdd           ~> "cryAdd"
  , (|-|)           ~> "crySub"
  , aMul            ~> "cryMul"
  , (|^|)           ~> "cryExp"
  , (|/|)           ~> "cryDiv"
  , (|%|)           ~> "cryMod"
  , aMin            ~> "cryMin"
  , aMax            ~> "cryMax"
  , aWidth          ~> "cryWidth"
  , aLenFromThen    ~> "cryLenFromThen"
  , aLenFromThenTo  ~> "cryLenFromThenTo"

  , anError KNum    ~> "cryErr"
  , anError KProp   ~> "cryErrProp"

  , aTVar           ~> "(unused)"
  ]

--------------------------------------------------------------------------------

(~>) :: Mk a => (Type -> Match a) -> String -> TVars -> Type -> Match SExpr
(m ~> f) tvs t = m t >>= \a -> return (mk tvs f a)

class Mk t where
  mk :: TVars -> String -> t -> SExpr

instance Mk () where
  mk _ f _ = SMT.const f

instance Mk Integer where
  mk _ f x = SMT.fun f [ SMT.int x ]

instance Mk TVar where
  mk tvs _ x = tvs Map.! x

instance Mk TParam where
  mk tvs f x = mk tvs f (tpVar x)

instance Mk Type where
  mk tvs f x = SMT.fun f [toSMT tvs x]

instance Mk TCErrorMessage where
  mk _ f _ = SMT.fun f []

instance Mk (Type,Type) where
  mk tvs f (x,y) = SMT.fun f [ toSMT tvs x, toSMT tvs y]

instance Mk (Type,Type,Type) where
  mk tvs f (x,y,z) = SMT.fun f [ toSMT tvs x, toSMT tvs y, toSMT tvs z ]

--------------------------------------------------------------------------------




<|MERGE_RESOLUTION|>--- conflicted
+++ resolved
@@ -174,8 +174,7 @@
   do let gs1       = concatMap flatGoal gs0
          (gs,rest) = partition (isNumeric . goal) gs1
          numAsmp   = filter isNumeric (concatMap pSplitAnd ps)
-         vs        = Set.toList $ fvs (numAsmp, map goal gs)
-
+         vs        = Set.toList (fvs (numAsmp, map goal gs))
      tvs <- debugBlock sol "VARIABLES" $
        do SMT.push (solver sol)
           Map.fromList <$> zipWithM (declareVar sol) [ 0 .. ] vs
@@ -192,16 +191,10 @@
   do let ps = filter isNumeric
             $ map goal
             $ concatMap flatGoal gs0
-         vs = Set.toList $ fvs ps
+         vs = Set.toList (fvs ps)
      tvs <- debugBlock sol "VARIABLES" $
-<<<<<<< HEAD
-       do SMT.push s
-          mapM_ (debugLog sol) (map show vs)
-          Map.fromList <$> zipWithM (declareVar s) [ 0 .. ] vs
-=======
        do push sol
           Map.fromList <$> zipWithM (declareVar sol) [ 0 .. ] vs
->>>>>>> 60523d59
      ans <- unsolvable sol tvs ps
      pop sol
      return ans
@@ -353,9 +346,6 @@
 instance Mk TVar where
   mk tvs _ x = tvs Map.! x
 
-instance Mk TParam where
-  mk tvs f x = mk tvs f (tpVar x)
-
 instance Mk Type where
   mk tvs f x = SMT.fun f [toSMT tvs x]
 
