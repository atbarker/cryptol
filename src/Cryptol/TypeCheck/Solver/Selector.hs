-- |
-- Module      :  $Header$
-- Copyright   :  (c) 2013-2015 Galois, Inc.
-- License     :  BSD3
-- Maintainer  :  cryptol@galois.com
-- Stability   :  provisional
-- Portability :  portable
<<<<<<< HEAD
{-# LANGUAGE PatternGuards, Safe #-}
=======

{-# LANGUAGE PatternGuards #-}

>>>>>>> 60ec8579
module Cryptol.TypeCheck.Solver.Selector (tryHasGoal) where

import Cryptol.TypeCheck.AST
import Cryptol.TypeCheck.InferTypes
import Cryptol.TypeCheck.Monad( InferM, unify, newGoals, lookupNewtype
                              , newType, applySubst, addHasGoal, solveHasGoal
                              )
import Cryptol.TypeCheck.Subst(listSubst,apSubst)
import Cryptol.Utils.PP(text,pp,ordinal,(<+>))
import Cryptol.Utils.Panic(panic)

import Control.Monad(forM,guard)


recordType :: [Name] -> InferM Type
recordType labels =
  do fields <- forM labels $ \l ->
        do t <- newType (text "record field" <+> pp l) KType
           return (l,t)
     return (TRec fields)

tupleType :: Int -> InferM Type
tupleType n =
  do fields <- mapM (\x -> newType (ordinal x <+> text "tuple field") KType)
                    [ 0 .. (n-1) ]
     return (tTuple fields)

listType :: Int -> InferM Type
listType n =
  do elems <- newType (text "sequence element type") KType
     return (tSeq (tNum n) elems)


improveSelector :: Selector -> Type -> InferM (Expr -> Expr)
improveSelector sel outerT =
  case sel of
    RecordSel _ mb -> cvt recordType mb
    TupleSel  _ mb -> cvt tupleType  mb
    ListSel   _ mb -> cvt listType   mb
  where
  cvt _ Nothing   = return id
  cvt f (Just a)  = do ty <- f a
                       cs <- unify ty outerT
                       case cs of
                         [] -> return id
                         _  -> do newGoals CtExactType cs
                                  return (`ECast` ty)


{- | Compute the type of a field based on the selector.
The given type should be "zonked" (i.e., substitution was applied to it),
and (outermost) type synonyms have been expanded.
-}
solveSelector :: Selector -> Type -> InferM (Maybe Type)
solveSelector sel outerT =
  case (sel, outerT) of

    (RecordSel l _, ty) ->
      case ty of
        TRec fs  -> return (lookup l fs)
        TCon (TC TCSeq) [len,el] -> liftSeq len el
        TCon (TC TCFun) [t1,t2]  -> liftFun t1 t2
        TCon (TC (TCNewtype (UserTC x _))) ts ->
          do mb <- lookupNewtype x
             case mb of
               Nothing -> return Nothing
               Just nt ->
                 case lookup l (ntFields nt) of
                   Nothing -> return Nothing
                   Just t  ->
                     do let su = listSubst (zip (map tpVar (ntParams nt)) ts)
                        newGoals (CtPartialTypeFun $ UserTyFun x)
                          $ apSubst su $ ntConstraints nt
                        return $ Just $ apSubst su t
        _ -> return Nothing

    (TupleSel n _, ty) ->
      case ty of

        TCon (TC (TCTuple m)) ts ->
          return $ do guard (0 <= n && n < m)
                      return $ ts !! n

        TCon (TC TCSeq) [len,el] -> liftSeq len el
        TCon (TC TCFun) [t1,t2]  -> liftFun t1 t2

        _ -> return Nothing





    (ListSel n _, TCon (TC TCSeq) [l,t])  ->
       do newGoals CtSelector [ (l .+. tNum (1::Int)) >== tNum n ]
          return (Just t)

    _ -> return Nothing

  where
  liftSeq len el =
    do mb <- solveSelector sel el
       return $ do el' <- mb
                   return (TCon (TC TCSeq) [len,el'])

  liftFun t1 t2 =
    do mb <- solveSelector sel t2
       return $ do t2' <- mb
                   return (TCon (TC TCFun) [t1,t2'])


-- | Solve has-constraints.
tryHasGoal :: HasGoal -> InferM ()
tryHasGoal has
  | TCon (PC (PHas sel)) [ th, ft ] <- goal (hasGoal has) =
    do outerCast <- improveSelector sel th
       outerT    <- tNoUser `fmap` applySubst th
       mbInnerT  <- solveSelector sel outerT
       case mbInnerT of
         Nothing -> addHasGoal has
         Just innerT ->
           do cs <- unify innerT ft
              innerCast <- case cs of
                             [] -> return id
                             _  -> do newGoals CtExactType cs
                                      return (`ECast` ft)
              solveHasGoal (hasName has) (innerCast . (`ESel` sel) . outerCast)

  | otherwise = panic "hasGoalSolved"
                  [ "Unexpected selector proposition:"
                  , show (hasGoal has)
                  ]


<|MERGE_RESOLUTION|>--- conflicted
+++ resolved
@@ -5,13 +5,7 @@
 -- Maintainer  :  cryptol@galois.com
 -- Stability   :  provisional
 -- Portability :  portable
-<<<<<<< HEAD
 {-# LANGUAGE PatternGuards, Safe #-}
-=======
-
-{-# LANGUAGE PatternGuards #-}
-
->>>>>>> 60ec8579
 module Cryptol.TypeCheck.Solver.Selector (tryHasGoal) where
 
 import Cryptol.TypeCheck.AST
