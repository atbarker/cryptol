-- |
-- Module      :  $Header$
-- Copyright   :  (c) 2013-2015 Galois, Inc.
-- License     :  BSD3
-- Maintainer  :  cryptol@galois.com
-- Stability   :  provisional
-- Portability :  portable
{-# LANGUAGE Trustworthy #-}

<<<<<<< HEAD
{-# LANGUAGE RecordWildCards, CPP #-}
#if __GLASGOW_HASKELL__ >= 706
=======
{-# LANGUAGE RecordWildCards, Safe #-}
>>>>>>> ad3fdb4e
{-# LANGUAGE RecursiveDo #-}
{-# LANGUAGE DeriveGeneric #-}
module Cryptol.TypeCheck.Monad
  ( module Cryptol.TypeCheck.Monad
  , module Cryptol.TypeCheck.InferTypes
  ) where

import           Cryptol.ModuleSystem.Name (SupplyT,runSupplyT,FreshM(..),Supply
                      ,nameIdent,lookupPrimDecl)
import           Cryptol.Parser.Position
import qualified Cryptol.Parser.AST as P
import           Cryptol.TypeCheck.AST
import           Cryptol.TypeCheck.Subst
import           Cryptol.TypeCheck.Unify(mgu, Result(..), UnificationError(..))
import           Cryptol.TypeCheck.InferTypes
import           Cryptol.Utils.PP(pp, (<+>), Doc, text, quotes)
import           Cryptol.Utils.Panic(panic)

import qualified Data.Map as Map
import qualified Data.Set as Set
import           Data.Map (Map)
import           Data.Set (Set)
import           Data.List(find, minimumBy, groupBy, sortBy)
import           Data.Maybe(mapMaybe)
import           Data.Function(on)
import           MonadLib
import qualified Control.Applicative as A
import           Control.Monad.Fix(MonadFix(..))

import GHC.Generics (Generic)
import Control.DeepSeq

import Prelude ()
import Prelude.Compat

import Debug.Trace

-- | Information needed for type inference.
data InferInput = InferInput
  { inpRange     :: Range             -- ^ Location of program source
  , inpVars      :: Map Name Schema   -- ^ Variables that are in scope
  , inpTSyns     :: Map Name TySyn    -- ^ Type synonyms that are in scope
  , inpNewtypes  :: Map Name Newtype  -- ^ Newtypes in scope
  , inpNameSeeds :: NameSeeds         -- ^ Private state of type-checker
  , inpMonoBinds :: Bool              -- ^ Should local bindings without
                                      --   signatures be monomorphized?

  , inpSolverConfig :: SolverConfig   -- ^ Options for the constraint solver

  , inpPrimNames :: !PrimMap          -- ^ The mapping from 'Ident' to 'Name',
                                      -- for names that the typechecker
                                      -- needs to refer to.

  , inpSupply :: !Supply              -- ^ The supply for fresh name generation
  } deriving Show


-- | This is used for generating various names.
data NameSeeds = NameSeeds
  { seedTVar    :: !Int
  , seedGoal    :: !Int
  } deriving (Show, Generic)

instance NFData NameSeeds

-- | The initial seeds, used when checking a fresh program.
nameSeeds :: NameSeeds
nameSeeds = NameSeeds { seedTVar = 10, seedGoal = 0 }


-- | The results of type inference.
data InferOutput a
  = InferFailed [(Range,Warning)] [(Range,Error)]
    -- ^ We found some errors

  | InferOK [(Range,Warning)] NameSeeds Supply a
    -- ^ Type inference was successful.


    deriving Show

runInferM :: TVars a => InferInput -> InferM a -> IO (InferOutput a)
runInferM info (IM m) =
  do rec ro <- return RO { iRange     = inpRange info
                     , iVars          = Map.map ExtVar (inpVars info)
                     , iTVars         = []
                     , iTSyns         = fmap mkExternal (inpTSyns info)
                     , iNewtypes      = fmap mkExternal (inpNewtypes info)
                     , iSolvedHasLazy = iSolvedHas finalRW     -- RECURSION
                     , iMonoBinds     = inpMonoBinds info
                     , iSolverConfig  = inpSolverConfig info
                     , iPrimNames     = inpPrimNames info
                     }

         ((result, finalRW),supply') <-
             runSupplyT (inpSupply info) $ runStateT rw
                                         $ runReaderT ro m  -- RECURSION

     let theSu    = iSubst finalRW
         defSu    = defaultingSubst theSu
         warns    = [(r,apSubst theSu w) | (r,w) <- iWarnings finalRW ]

     case iErrors finalRW of
       [] ->
         case (iCts finalRW, iHasCts finalRW) of
           (cts,[])
             | nullGoals cts
                   -> return $ InferOK warns
                                  (iNameSeeds finalRW)
                                  supply'
                                  (apSubst defSu result)
           (cts,has) -> return $ InferFailed warns
                $ dropErrorsFromSameLoc
                [ ( goalRange g
                  , UnsolvedGoal False (apSubst theSu g)
                  ) | g <- fromGoals cts ++ map hasGoal has
                ]
       errs -> return $ InferFailed warns
                      $ dropErrorsFromSameLoc
                                  [(r,apSubst theSu e) | (r,e) <- errs]

  where
  mkExternal x = (IsExternal, x)
  rw = RW { iErrors     = []
          , iWarnings   = []
          , iSubst      = emptySubst
          , iExistTVars = []

          , iNameSeeds  = inpNameSeeds info

          , iCts        = emptyGoals
          , iHasCts     = []
          , iSolvedHas  = Map.empty
          }

  dropErrorsFromSameLoc = map chooseBestError . groupBy ((==)    `on` fst)
                                              . sortBy  (cmpRange `on` fst)

  addErrorSize (r,e) = (length (show (pp e)), (r,e))
  chooseBestError    = snd . minimumBy (compare `on` fst) . map addErrorSize

  -- The actual order does not matter
  cmpRange (Range x y z) (Range a b c) = compare (x,y,z) (a,b,c)




newtype InferM a = IM { unIM :: ReaderT RO (StateT RW (SupplyT IO)) a }

data DefLoc = IsLocal | IsExternal

-- | Read-only component of the monad.
data RO = RO
  { iRange    :: Range                  -- ^ Source code being analysed
  , iVars     :: Map Name VarType      -- ^ Type of variable that are in scope

  {- NOTE: We assume no shadowing between these two, so it does not matter
  where we look first. Similarly, we assume no shadowing with
  the existential type variable (in RW).  See `checkTShadowing`. -}

  , iTVars    :: [TParam]                  -- ^ Type variable that are in scope
  , iTSyns    :: Map Name (DefLoc, TySyn) -- ^ Type synonyms that are in scope
  , iNewtypes :: Map Name (DefLoc, Newtype)
   -- ^ Newtype declarations in scope
   --
   -- NOTE: type synonyms take precedence over newtype.  The reason is
   -- that we can define local type synonyms, but not local newtypes.
   -- So, either a type-synonym shadows a newtype, or it was declared
   -- at the top-level, but then there can't be a newtype with the
   -- same name (this should be caught by the renamer).

  , iSolvedHasLazy :: Map Int (Expr -> Expr)
    -- ^ NOTE: This field is lazy in an important way!  It is the
    -- final version of `iSolvedHas` in `RW`, and the two are tied
    -- together through recursion.  The field is here so that we can
    -- look thing up before they are defined, which is OK because we
    -- don't need to know the results until everything is done.

  , iMonoBinds :: Bool
    -- ^ When this flag is set to true, bindings that lack signatures
    -- in where-blocks will never be generalized. Bindings with type
    -- signatures, and all bindings at top level are unaffected.

  , iSolverConfig :: SolverConfig

  , iPrimNames :: !PrimMap
  }

-- | Read-write component of the monad.
data RW = RW
  { iErrors   :: ![(Range,Error)]       -- ^ Collected errors
  , iWarnings :: ![(Range,Warning)]     -- ^ Collected warnings
  , iSubst    :: !Subst                 -- ^ Accumulated substitution

  , iExistTVars  :: [Map Name Type]
    -- ^ These keeps track of what existential type variables are available.
    -- When we start checking a function, we push a new scope for
    -- its arguments, and we pop it when we are done checking the function
    -- body. The front element of the list is the current scope, which is
    -- the only thing that will be modified, as follows.  When we encounter
    -- a existential type variable:
    --     1. we look in all scopes to see if it is already defined.
    --     2. if it was not defined, we create a fresh type variable,
    --        and we add it to the current scope.
    --     3. it is an error if we encounter an existential variable but we
    --        have no current scope.

  , iSolvedHas :: Map Int (Expr -> Expr)
    -- ^ Selector constraints that have been solved (ref. iSolvedSelectorsLazy)

  -- Generating names
  , iNameSeeds :: !NameSeeds

  -- Constraints that need solving
  , iCts      :: !Goals                -- ^ Ordinary constraints
  , iHasCts   :: ![HasGoal]
    {- ^ Tuple/record projection constraints.  The `Int` is the "name"
         of the constraint, used so that we can name it solution properly. -}
  }

instance Functor InferM where
  fmap f (IM m) = IM (fmap f m)

instance A.Applicative InferM where
  pure  = return
  (<*>) = ap

instance Monad InferM where
  return x      = IM (return x)
  fail x        = IM (fail x)
  IM m >>= f    = IM (m >>= unIM . f)

instance MonadFix InferM where
  mfix f        = IM (mfix (unIM . f))

instance FreshM InferM where
  liftSupply f = IM (liftSupply f)


io :: IO a -> InferM a
io m = IM $ inBase m

-- | The monadic computation is about the given range of source code.
-- This is useful for error reporting.
inRange :: Range -> InferM a -> InferM a
inRange r (IM m) = IM $ mapReader (\ro -> ro { iRange = r }) m

inRangeMb :: Maybe Range -> InferM a -> InferM a
inRangeMb Nothing m  = m
inRangeMb (Just r) m = inRange r m

-- | This is the current range that we are working on.
curRange :: InferM Range
curRange = IM $ asks iRange

-- | Report an error.
recordError :: Error -> InferM ()
recordError e =
  do r <- curRange
     IM $ sets_ $ \s -> s { iErrors = (r,e) : iErrors s }

recordWarning :: Warning -> InferM ()
recordWarning w =
  do r <- curRange
     IM $ sets_ $ \s -> s { iWarnings = (r,w) : iWarnings s }

getSolverConfig :: InferM SolverConfig
getSolverConfig =
  do RO { .. } <- IM ask
     return iSolverConfig

-- | Retrieve the mapping between identifiers and declarations in the prelude.
getPrimMap :: InferM PrimMap
getPrimMap  =
  do RO { .. } <- IM ask
     return iPrimNames


--------------------------------------------------------------------------------
newGoal :: ConstraintSource -> Prop -> InferM Goal
newGoal goalSource goal =
  do goalRange <- curRange
     return Goal { .. }

-- | Record some constraints that need to be solved.
-- The string explains where the constraints came from.
newGoals :: ConstraintSource -> [Prop] -> InferM ()
newGoals src ps = addGoals =<< mapM (newGoal src) ps

{- | The constraints are removed, and returned to the caller.
The substitution IS applied to them. -}
getGoals :: InferM [Goal]
getGoals =
  do goals <- applySubst =<< IM (sets $ \s -> (iCts s, s { iCts = emptyGoals }))
     return (fromGoals goals)

-- | Add a bunch of goals that need solving.
addGoals :: [Goal] -> InferM ()
addGoals gs = IM $ sets_ $ \s -> s { iCts = foldl (flip insertGoal) (iCts s) gs }

-- | Collect the goals emitted by the given sub-computation.
-- Does not emit any new goals.
collectGoals :: InferM a -> InferM (a, [Goal])
collectGoals m =
  do origGs <- applySubst =<< getGoals'
     a      <- m
     newGs  <- getGoals
     setGoals' origGs
     return (a, newGs)

  where

  -- retrieve the type map only
  getGoals'    = IM $ sets $ \ RW { .. } -> (iCts, RW { iCts = emptyGoals, .. })

  -- set the type map directly
  setGoals' gs = IM $ sets $ \ RW { .. } -> ((),   RW { iCts = gs, .. })



{- | Record a constraint that when we select from the first type,
we should get a value of the second type.
The returned function should be used to wrap the expression from
which we are selecting (i.e., the record or tuple).  Plese note
that the resulting expression should not be forced before the
constraint is solved.
-}
newHasGoal :: P.Selector -> Type -> Type -> InferM (Expr -> Expr)
newHasGoal l ty f =
  do goalName <- newGoalName
     g        <- newGoal CtSelector (pHas l ty f)
     IM $ sets_ $ \s -> s { iHasCts = HasGoal goalName g : iHasCts s }
     solns    <- IM $ fmap iSolvedHasLazy ask
     return $ case Map.lookup goalName solns of
                Just e1 -> e1
                Nothing -> panic "newHasGoal" ["Unsolved has goal in result"]

-- | Add a previously generate has constrained
addHasGoal :: HasGoal -> InferM ()
addHasGoal g = IM $ sets_ $ \s -> s { iHasCts = g : iHasCts s }

-- | Get the `Has` constraints.  Each of this should either be solved,
-- or added back using `addHasGoal`.
getHasGoals :: InferM [HasGoal]
getHasGoals = do gs <- IM $ sets $ \s -> (iHasCts s, s { iHasCts = [] })
                 applySubst gs

-- | Specify the solution (`Expr -> Expr`) for the given constraint (`Int`).
solveHasGoal :: Int -> (Expr -> Expr) -> InferM ()
solveHasGoal n e =
  IM $ sets_ $ \s -> s { iSolvedHas = Map.insert n e (iSolvedHas s) }


--------------------------------------------------------------------------------


newName :: (NameSeeds -> (a , NameSeeds)) -> InferM a
newName upd = IM $ sets $ \s -> let (x,seeds) = upd (iNameSeeds s)
                                in (x, s { iNameSeeds = seeds })


-- | Generate a new name for a goal.
newGoalName :: InferM Int
newGoalName = newName $ \s -> let x = seedGoal s
                              in (x, s { seedGoal = x + 1})

-- | Generate a new free type variable.
newTVar :: Doc -> Kind -> InferM TVar
newTVar src k = newTVar' src Set.empty k

-- | Generate a new free type variable that depends on these additional
-- type parameters.
newTVar' :: Doc -> Set TVar -> Kind -> InferM TVar
newTVar' src extraBound k =
  do bound <- getBoundInScope
     let vs = Set.union extraBound bound
     newName $ \s -> let x = seedTVar s
                     in (TVFree x k vs src, s { seedTVar = x + 1 })



-- | Generate a new free type variable.
newTParam :: Maybe Name -> Kind -> InferM TParam
newTParam nm k = newName $ \s -> let x = seedTVar s
                                 in (TParam { tpUnique = x
                                            , tpKind   = k
                                            , tpName   = nm
                                            }
                                 , s { seedTVar = x + 1 })


-- | Generate an unknown type.  The doc is a note about what is this type about.
newType :: Doc -> Kind -> InferM Type
newType src k = TVar `fmap` newTVar src k



--------------------------------------------------------------------------------


-- | Record that the two types should be syntactically equal.
unify :: Type -> Type -> InferM [Prop]
unify t1 t2 =
  do t1' <- applySubst t1
     t2' <- applySubst t2
     case mgu t1' t2' of
       OK (su1,ps) -> extendSubst su1 >> return ps
       Error err   ->
         do case err of
              UniTypeLenMismatch _ _ -> recordError (TypeMismatch t1' t2')
              UniTypeMismatch s1 s2 -> recordError (TypeMismatch s1 s2)
              UniKindMismatch k1 k2 -> recordError (KindMismatch k1 k2)
              UniRecursive x t -> recordError (RecursiveType (TVar x) t)
              UniNonPolyDepends x vs -> recordError
                                          (TypeVariableEscaped (TVar x) vs)
              UniNonPoly x t -> recordError (NotForAll x t)
            return []




-- | Apply the accumulated substitution to something with free type variables.
applySubst :: TVars t => t -> InferM t
applySubst t =
  do su <- getSubst
     return (apSubst su t)

-- | Get the substitution that we have accumulated so far.
getSubst :: InferM Subst
getSubst = IM $ fmap iSubst get

-- | Add to the accumulated substitution.
extendSubst :: Subst -> InferM ()
extendSubst su = IM $ sets_ $ \s -> s { iSubst = su @@ iSubst s }


-- | Variables that are either mentioned in the environment or in
-- a selector constraint.
varsWithAsmps :: InferM (Set TVar)
varsWithAsmps =
  do env     <- IM $ fmap (Map.elems . iVars) ask
     fromEnv <- forM env $ \v ->
                  case v of
                    ExtVar sch  -> getVars sch
                    CurSCC _ t  -> getVars t
     sels <- IM $ fmap (map (goal . hasGoal) . iHasCts) get
     fromSels <- mapM getVars sels
     fromEx   <- (getVars . concatMap Map.elems) =<< IM (fmap iExistTVars get)
     return (Set.unions fromEnv `Set.union` Set.unions fromSels
                                `Set.union` fromEx)
  where
  getVars x = fvs `fmap` applySubst x

--------------------------------------------------------------------------------


-- | Lookup the type of a variable.
lookupVar :: Name -> InferM VarType
lookupVar x =
  do mb <- IM $ asks $ Map.lookup x . iVars
     case mb of
       Just t  -> return t
       Nothing ->
         do mbNT <- lookupNewtype x
            case mbNT of
              Just nt -> return (ExtVar (newtypeConType nt))
              Nothing -> do () <- traceShowM ("var", x)
                            ps <- getPrimMap
                            traceShowM ("prim", lookupPrimDecl (nameIdent x) ps)
                            RO { .. } <- IM ask
                            traceShowM (Map.keys iVars)
                            recordError $ UndefinedVariable x
                            a <- newType (text "type of" <+> pp x) KType
                            return $ ExtVar $ Forall [] [] a

-- | Lookup a type variable.  Return `Nothing` if there is no such variable
-- in scope, in which case we must be dealing with a type constant.
lookupTVar :: Name -> InferM (Maybe Type)
lookupTVar x = IM $ asks $ fmap (TVar . tpVar) . find this . iTVars
  where this tp = tpName tp == Just x

-- | Lookup the definition of a type synonym.
lookupTSyn :: Name -> InferM (Maybe TySyn)
lookupTSyn x = fmap (fmap snd . Map.lookup x) getTSyns

-- | Lookup the definition of a newtype
lookupNewtype :: Name -> InferM (Maybe Newtype)
lookupNewtype x = fmap (fmap snd . Map.lookup x) getNewtypes

-- | Check if we already have a name for this existential type variable and,
-- if so, return the definition.  If not, try to create a new definition,
-- if this is allowed.  If not, returns nothing.

existVar :: Name -> Kind -> InferM Type
existVar x k =
  do scopes <- iExistTVars <$> IM get
     case msum (map (Map.lookup x) scopes) of
       Just ty -> return ty
       Nothing ->
         case scopes of
           [] ->
              do recordError $ ErrorMsg $
                    text "Undefined type" <+> quotes (pp x)
                 newType (text "undefined existential type varible" <+>
                                                            quotes (pp x)) k

           sc : more ->
             do ty <- newType (text "existential type variable"
                                                        <+> quotes (pp x)) k
                IM $ sets_ $ \s -> s{ iExistTVars = Map.insert x ty sc : more }
                return ty


-- | Returns the type synonyms that are currently in scope.
getTSyns :: InferM (Map Name (DefLoc,TySyn))
getTSyns = IM $ asks iTSyns

-- | Returns the newtype declarations that are in scope.
getNewtypes :: InferM (Map Name (DefLoc,Newtype))
getNewtypes = IM $ asks iNewtypes

-- | Get the set of bound type variables that are in scope.
getTVars :: InferM (Set Name)
getTVars = IM $ asks $ Set.fromList . mapMaybe tpName . iTVars

-- | Return the keys of the bound variables that are in scope.
getBoundInScope :: InferM (Set TVar)
getBoundInScope = IM $ asks $ Set.fromList . map tpVar . iTVars

-- | Retrieve the value of the `mono-binds` option.
getMonoBinds :: InferM Bool
getMonoBinds  = IM (asks iMonoBinds)

{- | We disallow shadowing between type synonyms and type variables
because it is confusing.  As a bonus, in the implementation we don't
need to worry about where we lookup things (i.e., in the variable or
type synonym environment. -}

checkTShadowing :: String -> Name -> InferM ()
checkTShadowing this new =
  do ro <- IM ask
     rw <- IM get
     let shadowed =
           do _ <- Map.lookup new (iTSyns ro)
              return "type synonym"
           `mplus`
           do guard (new `elem` mapMaybe tpName (iTVars ro))
              return "type variable"
           `mplus`
           do _ <- msum (map (Map.lookup new) (iExistTVars rw))
              return "type"

     case shadowed of
       Nothing -> return ()
       Just that ->
          recordError $ ErrorMsg $
             text "Type" <+> text this <+> quotes (pp new) <+>
             text "shadows an existing" <+>
             text that <+> text "with the same name."



-- | The sub-computation is performed with the given type parameter in scope.
withTParam :: TParam -> InferM a -> InferM a
withTParam p (IM m) =
  do case tpName p of
       Just x  -> checkTShadowing "variable" x
       Nothing -> return ()
     IM $ mapReader (\r -> r { iTVars = p : iTVars r }) m

withTParams :: [TParam] -> InferM a -> InferM a
withTParams ps m = foldr withTParam m ps

-- | The sub-computation is performed with the given type-synonym in scope.
withTySyn :: TySyn -> InferM a -> InferM a
withTySyn t (IM m) =
  do let x = tsName t
     checkTShadowing "synonym" x
     IM $ mapReader (\r -> r { iTSyns = Map.insert x (IsLocal,t) (iTSyns r) }) m

withNewtype :: Newtype -> InferM a -> InferM a
withNewtype t (IM m) =
  IM $ mapReader
        (\r -> r { iNewtypes = Map.insert (ntName t) (IsLocal,t)
                                                     (iNewtypes r) }) m

-- | The sub-computation is performed with the given variable in scope.
withVarType :: Name -> VarType -> InferM a -> InferM a
withVarType x s (IM m) =
  IM $ mapReader (\r -> r { iVars = Map.insert x s (iVars r) }) m

withVarTypes :: [(Name,VarType)] -> InferM a -> InferM a
withVarTypes xs m = foldr (uncurry withVarType) m xs

withVar :: Name -> Schema -> InferM a -> InferM a
withVar x s = withVarType x (ExtVar s)


-- | The sub-computation is performed with the given variables in scope.
withMonoType :: (Name,Located Type) -> InferM a -> InferM a
withMonoType (x,lt) = withVar x (Forall [] [] (thing lt))

-- | The sub-computation is performed with the given variables in scope.
withMonoTypes :: Map Name (Located Type) -> InferM a -> InferM a
withMonoTypes xs m = foldr withMonoType m (Map.toList xs)

-- | The sub-computation is performed with the given type synonyms
-- and variables in scope.
withDecls :: ([TySyn], Map Name Schema) -> InferM a -> InferM a
withDecls (ts,vs) m = foldr withTySyn (foldr add m (Map.toList vs)) ts
  where
  add (x,t) = withVar x t

-- | Perform the given computation in a new scope (i.e., the subcomputation
-- may use existential type variables).
inNewScope :: InferM a -> InferM a
inNewScope m =
  do curScopes <- iExistTVars <$> IM get
     IM $ sets_ $ \s -> s { iExistTVars = Map.empty : curScopes }
     a <- m
     IM $ sets_ $ \s -> s { iExistTVars = curScopes }
     return a



--------------------------------------------------------------------------------
-- Kind checking


newtype KindM a = KM { unKM :: ReaderT KRO (StateT KRW InferM)  a }

data KRO = KRO { lazyTVars  :: Map Name Type -- ^ lazy map, with tyvars.
               , allowWild  :: Bool           -- ^ are type-wild cards allowed?
               }

data KRW = KRW { typeParams :: Map Name Kind -- ^ kinds of (known) vars.
               }

instance Functor KindM where
  fmap f (KM m) = KM (fmap f m)

instance A.Applicative KindM where
  pure  = return
  (<*>) = ap

instance Monad KindM where
  return x      = KM (return x)
  fail x        = KM (fail x)
  KM m >>= k    = KM (m >>= unKM . k)

{- | The arguments to this function are as follows:

(type param. name, kind signature (opt.), a type representing the param)

The type representing the parameter is just a thunk that we should not force.
The reason is that the type depnds on the kind of parameter, that we are
in the process of computing.

As a result we return the value of the sub-computation and the computed
kinds of the type parameters. -}
runKindM :: Bool                          -- Are type-wild cards allowed?
         -> [(Name, Maybe Kind, Type)]   -- ^ See comment
         -> KindM a -> InferM (a, Map Name Kind)
runKindM wildOK vs (KM m) =
  do (a,kw) <- runStateT krw (runReaderT kro m)
     return (a, typeParams kw)
  where
  tys  = Map.fromList [ (x,t) | (x,_,t)      <- vs ]
  kro  = KRO { allowWild = wildOK, lazyTVars = tys }
  krw  = KRW { typeParams = Map.fromList [ (x,k) | (x,Just k,_) <- vs ] }

-- | This is what's returned when we lookup variables during kind checking.
data LkpTyVar = TLocalVar Type (Maybe Kind) -- ^ Locally bound variable.
              | TOuterVar Type              -- ^ An outer binding.

-- | Check if a name refers to a type variable.
kLookupTyVar :: Name -> KindM (Maybe LkpTyVar)
kLookupTyVar x = KM $
  do vs <- lazyTVars `fmap` ask
     ss <- get
     case Map.lookup x vs of
       Just t  -> return $ Just $ TLocalVar t $ Map.lookup x $ typeParams ss
       Nothing -> lift $ lift $ do t <- lookupTVar x
                                   return (fmap TOuterVar t)

-- | Are type wild-cards OK in this context?
kWildOK :: KindM Bool
kWildOK = KM $ fmap allowWild ask

-- | Reports an error.
kRecordError :: Error -> KindM ()
kRecordError e = kInInferM $ recordError e

kRecordWarning :: Warning -> KindM ()
kRecordWarning w = kInInferM $ recordWarning w

-- | Generate a fresh unification variable of the given kind.
kNewType :: Doc -> Kind -> KindM Type
kNewType src k =
  do tps <- KM $ do vs <- asks lazyTVars
                    return $ Set.fromList [ tv | TVar tv <- Map.elems vs ]
     kInInferM $ TVar `fmap` newTVar' src tps k

-- | Lookup the definition of a type synonym.
kLookupTSyn :: Name -> KindM (Maybe TySyn)
kLookupTSyn x = kInInferM $ lookupTSyn x

-- | Lookup the definition of a newtype.
kLookupNewtype :: Name -> KindM (Maybe Newtype)
kLookupNewtype x = kInInferM $ lookupNewtype x

kExistTVar :: Name -> Kind -> KindM Type
kExistTVar x k = kInInferM $ existVar x k

-- | Replace the given bound variables with concrete types.
kInstantiateT :: Type -> [(TParam,Type)] -> KindM Type
kInstantiateT t as = return (apSubst su t)
  where su = listSubst [ (tpVar x, t1) | (x,t1) <- as ]

{- | Record the kind for a local type variable.
This assumes that we already checked that there was no other valid
kind for the variable (if there was one, it gets over-written). -}
kSetKind :: Name -> Kind -> KindM ()
kSetKind v k = KM $ sets_ $ \s -> s{ typeParams = Map.insert v k (typeParams s)}

-- | The sub-computation is about the given range of the source code.
kInRange :: Range -> KindM a -> KindM a
kInRange r (KM m) = KM $
  do e <- ask
     s <- get
     (a,s1) <- lift $ lift $ inRange r $ runStateT s $ runReaderT e m
     set s1
     return a

kNewGoals :: ConstraintSource -> [Prop] -> KindM ()
kNewGoals c ps = kInInferM $ newGoals c ps

kInInferM :: InferM a -> KindM a
kInInferM m = KM $ lift $ lift m

<|MERGE_RESOLUTION|>--- conflicted
+++ resolved
@@ -5,14 +5,7 @@
 -- Maintainer  :  cryptol@galois.com
 -- Stability   :  provisional
 -- Portability :  portable
-{-# LANGUAGE Trustworthy #-}
-
-<<<<<<< HEAD
-{-# LANGUAGE RecordWildCards, CPP #-}
-#if __GLASGOW_HASKELL__ >= 706
-=======
 {-# LANGUAGE RecordWildCards, Safe #-}
->>>>>>> ad3fdb4e
 {-# LANGUAGE RecursiveDo #-}
 {-# LANGUAGE DeriveGeneric #-}
 module Cryptol.TypeCheck.Monad
@@ -48,7 +41,6 @@
 import Prelude ()
 import Prelude.Compat
 
-import Debug.Trace
 
 -- | Information needed for type inference.
 data InferInput = InferInput
@@ -479,12 +471,7 @@
          do mbNT <- lookupNewtype x
             case mbNT of
               Just nt -> return (ExtVar (newtypeConType nt))
-              Nothing -> do () <- traceShowM ("var", x)
-                            ps <- getPrimMap
-                            traceShowM ("prim", lookupPrimDecl (nameIdent x) ps)
-                            RO { .. } <- IM ask
-                            traceShowM (Map.keys iVars)
-                            recordError $ UndefinedVariable x
+              Nothing -> do recordError $ UndefinedVariable x
                             a <- newType (text "type of" <+> pp x) KType
                             return $ ExtVar $ Forall [] [] a
 
