{-# LANGUAGE DeriveGeneric #-}
module Cryptol.ModuleSystem.Name where

<<<<<<< HEAD
import GHC.Generics (Generic)
import Control.DeepSeq
=======
import qualified Data.Text as Text

type Ident = Text.Text

pack :: String -> Ident
pack = Text.pack

unpack :: Ident -> String
unpack = Text.unpack
>>>>>>> a4c38920

-- | Module names are just namespaces.
--
-- INVARIANT: the list of strings should never be empty in a valid module name.
<<<<<<< HEAD
newtype ModName = ModName [String]
                  deriving (Eq,Ord,Show,Generic)

instance NFData ModName
=======
newtype ModName = ModName [Ident]
                  deriving (Eq,Ord,Show)
>>>>>>> a4c38920

data Name     = Name Ident
              | NewName Pass Int
               deriving (Eq,Ord,Show,Generic)

instance NFData Name

data QName    = QName (Maybe ModName) Name
               deriving (Eq,Ord,Show,Generic)

instance NFData QName

unModName :: ModName -> [String]
unModName (ModName ns) = map unpack ns

mkModName :: [String] -> ModName
mkModName ns = ModName (map pack ns)

mkName :: String -> Name
mkName n = Name (pack n)

-- XXX It would be nice to also mark this as a name that doesn't need to be
-- resolved, if it's going to be created before renaming.
mkPrim :: String -> QName
mkPrim n = mkQual (ModName [pack "Cryptol"]) (Name (pack n))

asPrim :: QName -> Maybe String
asPrim (QName (Just (ModName [m])) (Name n))
  | m == pack "Cryptol" = Just (unpack n)
asPrim _ = Nothing

mkQual :: ModName -> Name -> QName
mkQual  = QName . Just

mkUnqual :: Name -> QName
mkUnqual  = QName Nothing

unqual :: QName -> Name
unqual (QName _ n) = n


data Pass = NoPat | MonoValues
  deriving (Eq,Ord,Show,Generic)

instance NFData Pass<|MERGE_RESOLUTION|>--- conflicted
+++ resolved
@@ -1,10 +1,9 @@
 {-# LANGUAGE DeriveGeneric #-}
 module Cryptol.ModuleSystem.Name where
 
-<<<<<<< HEAD
 import GHC.Generics (Generic)
 import Control.DeepSeq
-=======
+
 import qualified Data.Text as Text
 
 type Ident = Text.Text
@@ -14,20 +13,15 @@
 
 unpack :: Ident -> String
 unpack = Text.unpack
->>>>>>> a4c38920
 
 -- | Module names are just namespaces.
 --
 -- INVARIANT: the list of strings should never be empty in a valid module name.
-<<<<<<< HEAD
-newtype ModName = ModName [String]
+newtype ModName = ModName [Ident]
                   deriving (Eq,Ord,Show,Generic)
 
 instance NFData ModName
-=======
-newtype ModName = ModName [Ident]
-                  deriving (Eq,Ord,Show)
->>>>>>> a4c38920
+
 
 data Name     = Name Ident
               | NewName Pass Int
