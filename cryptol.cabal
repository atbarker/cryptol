--- conflicted
+++ resolved
@@ -162,16 +162,11 @@
                        Paths_cryptol,
                        GitRev
 
-<<<<<<< HEAD
+  default-extensions:  CPP
   GHC-options:         -Wall -O2 -fsimpl-tick-factor=140
   -- the `fsimpl-tick-factor` is needed to finish optimizing the
   -- generic trie.
-  ghc-prof-options: -fprof-auto -prof
-=======
-  default-extensions:  CPP
-  GHC-options:         -Wall -O2
   ghc-prof-options:    -fprof-auto -prof
->>>>>>> 5768dac5
 
   if flag(relocatable)
       cpp-options: -DRELOCATABLE
